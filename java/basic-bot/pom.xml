<?xml version="1.0" encoding="UTF-8"?>
<!--
Copyright 2017 Google Inc.

 Licensed under the Apache License, Version 2.0 (the "License");
 you may not use this file except in compliance with the License.
 You may obtain a copy of the License at

       http://www.apache.org/licenses/LICENSE-2.0

 Unless required by applicable law or agreed to in writing, software
 distributed under the License is distributed on an "AS IS" BASIS,
 WITHOUT WARRANTIES OR CONDITIONS OF ANY KIND, either express or implied.
 See the License for the specific language governing permissions and
 limitations under the License.
-->
<project xmlns="http://maven.apache.org/POM/4.0.0" xmlns:xsi="http://www.w3.org/2001/XMLSchema-instance" xsi:schemaLocation="http://maven.apache.org/POM/4.0.0 http://maven.apache.org/xsd/maven-4.0.0.xsd">
  <modelVersion>4.0.0</modelVersion>

  <groupId>com.google.hangouts.chat</groupId>
  <artifactId>basic-bot-java</artifactId>
  <version>1.0-SNAPSHOT</version>

  <name>basic-bot-java</name>

  <properties>
    <maven.compiler.target>11</maven.compiler.target>
    <maven.compiler.source>11</maven.compiler.source>
  </properties>

  <dependencyManagement>
    <dependencies>
      <dependency>
        <!-- Import dependency management from Spring Boot -->
        <groupId>org.springframework.boot</groupId>
        <artifactId>spring-boot-dependencies</artifactId>
        <version>2.1.4.RELEASE</version>
        <type>pom</type>
        <scope>import</scope>
      </dependency>

      <dependency>
        <groupId>org.springframework.cloud</groupId>
        <artifactId>spring-cloud-dependencies</artifactId>
        <version>Greenwich.SR1</version>
        <type>pom</type>
        <scope>import</scope>
      </dependency>
    </dependencies>
  </dependencyManagement>

  <dependencies>
    <dependency>
<<<<<<< HEAD
      <groupId>org.springframework.boot</groupId>
      <artifactId>spring-boot-starter-web</artifactId>
      <exclusions>
        <!-- Exclude the Tomcat dependency -->
        <exclusion>
          <groupId>org.springframework.boot</groupId>
          <artifactId>spring-boot-starter-tomcat</artifactId>
        </exclusion>
      </exclusions>
=======
      <groupId>com.google.code.gson</groupId>
      <artifactId>gson</artifactId>
      <version>2.8.1</version>
      <type>jar</type>
    </dependency>
    <dependency>
      <groupId>com.fasterxml.jackson.core</groupId>
      <artifactId>jackson-databind</artifactId>
      <version>2.9.10.1</version>
    </dependency>
    <dependency>
      <groupId>javax</groupId>
      <artifactId>javaee-web-api</artifactId>
      <version>7.0</version>
      <scope>provided</scope>
>>>>>>> fc3548fc
    </dependency>

    <dependency>
      <groupId>org.springframework.boot</groupId>
      <artifactId>spring-boot-starter-jetty</artifactId>
      <version>2.1.6.RELEASE</version>
    </dependency>

      <dependency>
          <groupId>com.google.apis</groupId>
          <artifactId>google-api-services-chat</artifactId>
          <version>v1-rev114-1.25.0</version>
      </dependency>
  </dependencies>

  <build>
    <plugins>
      <plugin>
        <groupId>org.springframework.boot</groupId>
        <artifactId>spring-boot-maven-plugin</artifactId>
        <version>2.1.4.RELEASE</version>
        <executions>
          <execution>
            <goals>
              <goal>repackage</goal>
            </goals>
          </execution>
        </executions>
      </plugin>

      <plugin>
        <groupId>com.google.cloud.tools</groupId>
        <artifactId>appengine-maven-plugin</artifactId>
        <version>2.0.0</version>
        <configuration>
          <version>GCLOUD_CONFIG</version>
        </configuration>
      </plugin>
    </plugins>
  </build>
</project><|MERGE_RESOLUTION|>--- conflicted
+++ resolved
@@ -51,7 +51,6 @@
 
   <dependencies>
     <dependency>
-<<<<<<< HEAD
       <groupId>org.springframework.boot</groupId>
       <artifactId>spring-boot-starter-web</artifactId>
       <exclusions>
@@ -61,23 +60,6 @@
           <artifactId>spring-boot-starter-tomcat</artifactId>
         </exclusion>
       </exclusions>
-=======
-      <groupId>com.google.code.gson</groupId>
-      <artifactId>gson</artifactId>
-      <version>2.8.1</version>
-      <type>jar</type>
-    </dependency>
-    <dependency>
-      <groupId>com.fasterxml.jackson.core</groupId>
-      <artifactId>jackson-databind</artifactId>
-      <version>2.9.10.1</version>
-    </dependency>
-    <dependency>
-      <groupId>javax</groupId>
-      <artifactId>javaee-web-api</artifactId>
-      <version>7.0</version>
-      <scope>provided</scope>
->>>>>>> fc3548fc
     </dependency>
 
     <dependency>
@@ -86,11 +68,11 @@
       <version>2.1.6.RELEASE</version>
     </dependency>
 
-      <dependency>
-          <groupId>com.google.apis</groupId>
-          <artifactId>google-api-services-chat</artifactId>
-          <version>v1-rev114-1.25.0</version>
-      </dependency>
+    <dependency>
+       <groupId>com.google.apis</groupId>
+       <artifactId>google-api-services-chat</artifactId>
+       <version>v1-rev114-1.25.0</version>
+    </dependency>
   </dependencies>
 
   <build>
